#!/usr/bin/env python3
# -*- coding: utf-8 -*-
# Copyright 2018 University of Groningen
#
# Licensed under the Apache License, Version 2.0 (the "License");
# you may not use this file except in compliance with the License.
# You may obtain a copy of the License at
#
#    http://www.apache.org/licenses/LICENSE-2.0
#
# Unless required by applicable law or agreed to in writing, software
# distributed under the License is distributed on an "AS IS" BASIS,
# WITHOUT WARRANTIES OR CONDITIONS OF ANY KIND, either express or implied.
# See the License for the specific language governing permissions and
# limitations under the License.
"""
Provides Processors, VerMoUTH's work horses.
"""


from .gro_reader import GROInput
from .make_bonds import MakeBonds
from .pdb_reader import PDBInput
from .repair_graph import RepairGraph
from .do_mapping import DoMapping
from .do_links import DoLinks
from .apply_blocks import ApplyBlocks
from .average_beads import DoAverageBead
from .apply_posres import ApplyPosres
from .set_molecule_meta import SetMoleculeMeta
from .locate_charge_dummies import LocateChargeDummies
from .attach_mass import AttachMass
from .apply_rubber_band import ApplyRubberBand
from .merge_chains import MergeChains
from .canonicalize_modifications import CanonicalizeModifications
from .rename_modified_residues import RenameModifiedResidues
from .tune_cystein_bridges import (
    RemoveCysteinBridgeEdges,
    AddCysteinBridgesThreshold,
)
from .add_molecule_edges import AddMoleculeEdgesAtDistance, MergeNucleicStrands
<<<<<<< HEAD
from .quote import Quoter
=======
from .name_moltype import NameMolType
>>>>>>> a926faf3
<|MERGE_RESOLUTION|>--- conflicted
+++ resolved
@@ -39,8 +39,5 @@
     AddCysteinBridgesThreshold,
 )
 from .add_molecule_edges import AddMoleculeEdgesAtDistance, MergeNucleicStrands
-<<<<<<< HEAD
-from .quote import Quoter
-=======
 from .name_moltype import NameMolType
->>>>>>> a926faf3
+from .quote import Quoter